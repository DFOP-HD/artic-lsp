#include "artic/emit.h"
#include "artic/types.h"
#include "artic/ast.h"
#include "artic/print.h"
#include "artic/locator.h"
#include "artic/parser.h"
#include "artic/bind.h"
#include "artic/check.h"

#include <thorin/def.h>
#include <thorin/type.h>
#include <thorin/world.h>

namespace artic {

/// Pattern matching compiler inspired from
/// "Compiling Pattern Matching to Good Decision Trees",
/// by Luc Maranget.
class PtrnCompiler {
public:
    struct MatchCase {
        const ast::Ptrn* ptrn;
        const ast::Expr* expr;
        const ast::Node* node;

        bool is_redundant = true;
        const thorin::Continuation* target;
        std::vector<const struct ast::IdPtrn*> bound_ptrns;

        MatchCase(
            const ast::Ptrn* ptrn,
            const ast::Expr* expr,
            const ast::Node* node,
            const thorin::Continuation* target)
            : ptrn(ptrn)
            , expr(expr)
            , node(node)
            , target(target)
        {
            ptrn->collect_bound_ptrns(bound_ptrns);
        }

        const thorin::Def* emit(Emitter&);
    };

    static void emit(
        Emitter& emitter,
        const ast::Node& node,
        const ast::Expr& expr,
        std::vector<MatchCase>&& cases,
        std::unordered_map<const ast::IdPtrn*, const thorin::Def*>&& matched_values);

private:
    // Note: `nullptr`s are used to denote row elements that are not connected to any pattern
    using Row = std::pair<std::vector<const ast::Ptrn*>, MatchCase*>;
    using Value = std::pair<const thorin::Def*, const Type*>;
    using Cost = size_t;

    Emitter& emitter;
    const ast::Node& node;
    const ast::Expr& expr;
    std::vector<Row> rows;
    std::vector<Value> values;
    std::unordered_map<const ast::IdPtrn*, const thorin::Def*>& matched_values;
    PtrVector<ast::Ptrn> tmp_ptrns;

    PtrnCompiler(
        Emitter& emitter,
        const ast::Node& node,
        const ast::Expr& expr,
        std::vector<Row>&& rows,
        std::vector<Value>&& values,
        std::unordered_map<const ast::IdPtrn*, const thorin::Def*>& matched_values)
        : emitter(emitter)
        , node(node)
        , expr(expr)
        , rows(std::move(rows))
        , values(std::move(values))
        , matched_values(matched_values)
    {}

    static bool is_wildcard(const ast::Ptrn* ptrn) {
        return !ptrn || ptrn->isa<ast::IdPtrn>();
    }

    template <typename T>
    static void remove_col(std::vector<T>& vector, size_t col) {
        std::swap(vector[col], vector.back());
        vector.pop_back();
    }

    template <typename F>
    void apply_heuristic(std::vector<bool>& enabled, const F& f) const {
        std::vector<Cost> cost(values.size());
        Cost min_cost = std::numeric_limits<Cost>::max();
        for (size_t i = 0, n = values.size(); i < n; ++i) {
            if (enabled[i]) {
                cost[i] = f(i);
                min_cost = std::min(min_cost, cost[i]);
            }
        }
        for (size_t i = 0, n = values.size(); i < n; ++i)
            enabled[i] = enabled[i] & (cost[i] == min_cost);
    }

    static bool is_complete(const Type* type, size_t ctor_count) {
        if (is_bool_type(type) && ctor_count == 2)
            return true;
        else if (
            auto [_, enum_type] = match_app<EnumType>(type);
            enum_type && enum_type->member_count() == ctor_count)
            return true;
        return false;
    }

    size_t pick_col() const {
        // This applies the f, d and b heuristics, as suggested in the article listed above.
        std::vector<bool> enabled(values.size(), true);
        apply_heuristic(enabled, [this] (size_t i) -> Cost{
            return is_wildcard(rows[0].first[i]) ? 1 : 0;
        });
        apply_heuristic(enabled, [this] (size_t i) -> Cost {
            Cost cost = 0;
            for (auto& row : rows)
                cost += is_wildcard(row.first[i]) ? 1 : 0;
            return cost;
        });
        apply_heuristic(enabled, [this] (size_t i) -> Cost {
            std::unordered_set<const thorin::Def*> ctors;
            for (auto& row : rows) {
                if (!is_wildcard(row.first[i]))
                    ctors.emplace(emitter.ctor_index(*row.first[i]));
            }
            // If the match expression is complete, then the default case can be omitted
            return is_complete(values[i].second, ctors.size()) ? ctors.size() : ctors.size() + 1;
        });
        return std::find(enabled.begin(), enabled.end(), true) - enabled.begin();
    }

    // Transforms the rows such that tuples and structures are completely deconstructed
    void expand() {
        for (size_t i = 0; i < values.size();) {
            // Replace patterns by their sub-patterns, if possible
            // i.e if the pattern is `z as (x, y)` then we replace it with `(x, y)`
            // and remember that `z` maps to the value bound to `(x, y)`
            for (auto& row : rows) {
                if (!row.first[i])
                    continue;
                while (true) {
                    if (auto id_ptrn = row.first[i]->isa<ast::IdPtrn>(); id_ptrn && id_ptrn->sub_ptrn) {
                        matched_values.emplace(id_ptrn, values[i].first);
                        row.first[i] = id_ptrn->sub_ptrn.get();
                    } else
                        break;
                }
            }

            auto type = values[i].second;
            auto [type_app, struct_type] = match_app<StructType>(type);

            // Can only expand tuples or structures
            size_t member_count = 0;
            if (struct_type)
                member_count = struct_type->member_count();
            else if (auto tuple_type = type->isa<TupleType>())
                member_count = tuple_type->args.size();
            else if (auto sized_array_type = type->isa<SizedArrayType>())
                member_count = sized_array_type->size;
            else {
                // Move to the next column
                i++;
                continue;
            }

            // Expand the patterns in this column, for each row
            for (auto& row : rows) {
                std::vector<const ast::Ptrn*> new_elems(member_count, nullptr);
                if (row.first[i]) {
                    if (auto struct_ptrn = row.first[i]->isa<ast::RecordPtrn>()) {
                        for (auto& field : struct_ptrn->fields) {
                            if (!field->is_etc())
                                new_elems[field->index] = field->ptrn.get();
                        }
                    } else if (auto ctor_ptrn = row.first[i]->isa<ast::CtorPtrn>()) {
                        // This must be a tuple-like struct.
                        if (struct_type->member_count() == 1)
                            new_elems[0] = ctor_ptrn->arg.get();
                        else {
                            for (size_t j = 0; j < member_count; ++j)
                                new_elems[j] = ctor_ptrn->arg->as<ast::TuplePtrn>()->args[j].get();
                        }
                    } else if (auto tuple_ptrn = row.first[i]->isa<ast::TuplePtrn>()) {
                        for (size_t j = 0; j < member_count; ++j)
                            new_elems[j] = tuple_ptrn->args[j].get();
                    } else if (auto array_ptrn = row.first[i]->isa<ast::ArrayPtrn>()) {
                        for (size_t j = 0; j < member_count; ++j)
                            new_elems[j] = array_ptrn->elems[j].get();
                    } else if (auto literal_ptrn = row.first[i]->isa<ast::LiteralPtrn>()) {
                        // This must be a string. In that case we need to create a literal
                        // pattern for each character.
                        assert(literal_ptrn->lit.is_string());
                        assert(literal_ptrn->lit.as_string().size() + 1 == member_count);
                        const char* str = literal_ptrn->lit.as_string().c_str();
                        for (size_t j = 0; j < member_count; ++j) {
                            auto char_ptrn = make_ptr<ast::LiteralPtrn>(literal_ptrn->loc, uint8_t(str[j]));
                            char_ptrn->type = type->type_table.prim_type(ast::PrimType::U8);
                            new_elems[j] = char_ptrn.get();
                            tmp_ptrns.emplace_back(std::move(char_ptrn));
                        }
                    } else {
                        matched_values.emplace(row.first[i]->as<ast::IdPtrn>(), values[i].first);
                    }
                }
                remove_col(row.first, i);
                row.first.insert(row.first.end(), new_elems.begin(), new_elems.end());
            }

            // Expand the value to match against
            std::vector<Value> new_values(member_count);
            for (size_t j = 0; j < member_count; ++j) {
                new_values[j].first  = emitter.world.extract(values[i].first, j, emitter.debug_info(expr));
                new_values[j].second = member_type(type, j);
            }
            remove_col(values, i);
            values.insert(values.end(), new_values.begin(), new_values.end());
        }
    }

    void compile() {
        if (rows.empty())
            return emitter.non_exhaustive_match(*node.as<ast::MatchExpr>());

        expand();
        if (std::all_of(
                rows.front().first.begin(),
                rows.front().first.end(),
                [] (const ast::Ptrn* ptrn) {
                    return is_wildcard(ptrn);
                }))
        {
            // If the first row is made of only wildcards, it is a match
            rows.front().second->is_redundant = false;
            for (size_t i = 0, n = rows.front().first.size(); i < n; ++i) {
                auto ptrn = rows.front().first[i];
                // Emit names that are bound in this row
                if (ptrn && ptrn->isa<ast::IdPtrn>())
                    matched_values.emplace(ptrn->as<ast::IdPtrn>(), values[i].first);
            }
            auto case_block = rows.front().second->emit(emitter);

            // Map the matched patterns to arguments of the continuation
            auto& bound_ptrns = rows.front().second->bound_ptrns;
            thorin::Array<const thorin::Def*> args(bound_ptrns.size());
            for (size_t i = 0, n = bound_ptrns.size(); i < n; ++i)
                args[i] = matched_values[bound_ptrns[i]];
            emitter.jump(case_block, emitter.world.tuple(args));
            return;
        }

#ifndef NDEBUG
        for (auto& row : rows)
            assert(row.first.size() == values.size());
#endif

        // Map from constructor index (e.g. literal or enumeration option index, encoded as an integer) to row.
        std::unordered_map<const thorin::Def*, std::vector<Row>> ctors;
        std::vector<Row> wildcards;

        auto col = pick_col();
        auto col_type = values[col].second;
        auto [type_app, enum_type] = match_app<EnumType>(col_type);

        // First, collect constructors
        for (auto& row : rows) {
            if (!is_wildcard(row.first[col]))
                ctors.emplace(emitter.ctor_index(*row.first[col]), std::vector<Row>());
        }

        // Then, build the new rows for each constructor case
        for (auto& row : rows) {
            if (is_wildcard(row.first[col])) {
                if (row.first[col])
                    matched_values.emplace(row.first[col]->as<ast::IdPtrn>(), values[col].first);
                remove_col(row.first, col);
                for (auto& ctor : ctors) {
                    ctor.second.push_back(row);
                    if (enum_type) {
                        auto index = thorin::primlit_value<uint64_t>(ctor.first);
                        if (!is_unit_type(enum_type->member_type(index)))
                            ctor.second.back().first.push_back(nullptr);
                    }
                }
                wildcards.emplace_back(std::move(row));
            } else {
                auto ptrn = row.first[col];
                remove_col(row.first, col);
                if (auto call_ptrn = ptrn->isa<ast::CtorPtrn>(); call_ptrn && call_ptrn->arg) {
                    row.first.push_back(call_ptrn->arg.get());
                } else if (auto record_ptrn = ptrn->isa<ast::RecordPtrn>()) {
                    // Since expansion uses the type of the value vector to know when to expand,
                    // the record pattern will be expanded in the next iteration.
                    row.first.push_back(record_ptrn);
                }
                ctors[emitter.ctor_index(*ptrn)].emplace_back(std::move(row));
            }
        }

        // Generate jumps to each constructor case
        bool no_default = is_complete(col_type, ctors.size());
        if (is_bool_type(col_type)) {
            auto match_true  = emitter.basic_block(emitter.debug_info(node, "match_true"));
            auto match_false = emitter.basic_block(emitter.debug_info(node, "match_false"));
            emitter.branch(values[col].first, match_true, match_false);

            remove_col(values, col);
            for (auto& ctor : ctors) {
                auto _ = emitter.save_state();
                emitter.enter(thorin::is_allset(ctor.first) ? match_true : match_false);
                PtrnCompiler(emitter, node, expr, std::move(ctor.second), std::vector<Value>(values), matched_values).compile();
            }
            if (!no_default) {
                emitter.enter(thorin::is_allset(ctors.begin()->first) ? match_false : match_true);
                PtrnCompiler(emitter, node, expr, std::move(wildcards), std::move(values), matched_values).compile();
            }
        } else {
            assert(enum_type || is_int_type(col_type));
            thorin::Array<thorin::Continuation*> targets(ctors.size());
            thorin::Array<const thorin::Def*> defs(ctors.size());
            auto otherwise = emitter.basic_block(emitter.debug_info(node, "match_otherwise"));

            size_t count = 0;
            for (auto& ctor : ctors) {
                defs[count] = ctor.first;
                targets[count] = emitter.basic_block(emitter.debug_info(node, "match_case"));
                count++;
            }

            if (emitter.state.cont) {
                auto match_value = enum_type
                   ? emitter.world.variant_index(values[col].first, emitter.debug_info(node, "variant_index"))
                   : values[col].first;
                emitter.state.cont->match(
                    match_value, otherwise,
                    no_default ? defs.skip_back() : defs.ref(),
                    no_default ? targets.skip_back() : targets.ref(),
                    emitter.debug_info(node));
            }

            auto col_value = values[col].first;
            remove_col(values, col);

            for (size_t i = 0, n = targets.size(); i < n; ++i) {
                auto& rows = ctors[defs[i]];
                auto _ = emitter.save_state();
                emitter.enter(i == n - 1 && no_default ? otherwise : targets[i]);

                auto new_values = values;
                if (enum_type) {
                    auto index = thorin::primlit_value<uint64_t>(defs[i]);
                    auto type  = member_type(col_type, index);
                    auto value = emitter.world.variant_extract(col_value, index);
                    // If the constructor refers to an option that has a parameter,
                    // we need to extract it and add it to the values.
                    if (!is_unit_type(type))
                        new_values.emplace_back(emitter.world.cast(type->convert(emitter), value), type);
                }

                PtrnCompiler(emitter, node, expr, std::move(rows), std::move(new_values), matched_values).compile();
            }
            if (!no_default) {
                emitter.enter(otherwise);
                PtrnCompiler(emitter, node, expr, std::move(wildcards), std::move(values), matched_values).compile();
            }
        }
    }
#ifndef NDEBUG
    void dump() const;
#endif
};

const thorin::Def* PtrnCompiler::MatchCase::emit(Emitter& emitter) {
    thorin::Array<const thorin::Type*> param_types(bound_ptrns.size());
    for (size_t i = 0, n = bound_ptrns.size(); i < n; ++i)
        param_types[i] = bound_ptrns[i]->type->convert(emitter);
    auto cont = emitter.basic_block_with_mem(emitter.world.tuple_type(param_types), emitter.debug_info(*node, ""));
    auto _ = emitter.save_state();
    emitter.enter(cont);
    auto tuple = emitter.tuple_from_params(cont);
    for (size_t i = 0, n = bound_ptrns.size(); i < n; ++i)
        emitter.bind(*bound_ptrns[i], n == 1 ? tuple : emitter.world.extract(tuple, i));
    emitter.jump(target, emitter.emit(*expr), emitter.debug_info(*node));
    return cont;
}

void PtrnCompiler::emit(
    Emitter& emitter,
    const ast::Node& node,
    const ast::Expr& expr,
    std::vector<MatchCase>&& cases,
    std::unordered_map<const ast::IdPtrn*, const thorin::Def*>&& matched_values)
{
    auto rows = std::vector<PtrnCompiler::Row>();
    for (auto& case_ : cases)
        rows.emplace_back(std::vector<const ast::Ptrn*>{ case_.ptrn }, &case_);

    std::vector<PtrnCompiler::Value> values = { { emitter.emit(expr), expr.type } };
    auto compiler = PtrnCompiler(emitter, node, expr, std::move(rows), std::move(values), matched_values);
    compiler.compile();
    for (auto &row : compiler.rows) {
        if (row.second->is_redundant)
            compiler.emitter.redundant_case(*row.second->node->as<ast::CaseExpr>());
    }
}

// Since this code is used for debugging only, it makes sense to hide it in
// the coverage report. This is done using these START/STOP markers.
#ifndef NDEBUG // GCOV_EXCL_START
void PtrnCompiler::dump() const {
    Printer p(log::out);
    p << "match ";
    for (auto& value : values)
        p.out << value.first << ' ';
    p << '{' << p.indent() << p.endl();
    for (size_t i = 0, n = rows.size(); i < n; ++i) {
        auto& row = rows[i];
        for (auto& elem : row.first) {
            if (elem)
                elem->print(p);
            else
                p << '_';
            p << ' ';
        }
        p << "=> ";
        row.second->expr->print(p);
        if (i != n - 1)
            p << ',' << p.endl();
    }
    p << p.unindent() << p.endl();
    p << '}' << p.endl();
    p << "(matched: " << p.indent();
    for (auto& pair : matched_values) {
        p << p.endl();
        pair.first->print(p);
        p << " = ";
        p.out << pair.second;
    }
    p << ')' << p.unindent() << p.endl();
}
#endif // GCOV_EXCL_STOP

bool Emitter::run(const ast::ModDecl& mod) {
    mod.emit(*this);
    return errors == 0;
}

thorin::Continuation* Emitter::basic_block(thorin::Debug debug) {
    return world.continuation(world.fn_type(), debug);
}

thorin::Continuation* Emitter::basic_block_with_mem(thorin::Debug debug) {
    return world.continuation(world.fn_type({ world.mem_type() }), debug);
}

thorin::Continuation* Emitter::basic_block_with_mem(const thorin::Type* param, thorin::Debug debug) {
    return world.continuation(continuation_type_with_mem(param), debug);
}

const thorin::Def* Emitter::ctor_index(const ast::Ptrn& ptrn) {
    if (auto record_ptrn = ptrn.isa<ast::RecordPtrn>())
        return ctor_index(record_ptrn->variant_index, debug_info(ptrn));
    return ptrn.isa<ast::LiteralPtrn>()
        ? emit(ptrn, ptrn.as<ast::LiteralPtrn>()->lit)
        : ctor_index(ptrn.as<ast::CtorPtrn>()->variant_index, debug_info(ptrn));
}

const thorin::Def* Emitter::ctor_index(size_t index, thorin::Debug debug) {
    return world.literal_qu64(index, debug);
}

void Emitter::redundant_case(const ast::CaseExpr& case_) {
    error(case_.loc, "redundant match case");
}

void Emitter::non_exhaustive_match(const ast::MatchExpr& match) {
    error(match.loc, "non exhaustive match expression");
}

const thorin::FnType* Emitter::continuation_type_with_mem(const thorin::Type* from) {
    if (auto tuple_type = from->isa<thorin::TupleType>()) {
        thorin::Array<const thorin::Type*> types(1 + tuple_type->num_ops());
        types[0] = world.mem_type();
        for (size_t i = 0, n = tuple_type->num_ops(); i < n; ++i)
            types[i + 1] = tuple_type->op(i);
        return world.fn_type(types);
    } else
        return world.fn_type({ world.mem_type(), from });
}

const thorin::FnType* Emitter::function_type_with_mem(const thorin::Type* from, const thorin::Type* to) {
    // Flatten one level of tuples in the domain and codomain:
    // If the input is `fn (i32, i64) -> (f32, f64)`, we produce the
    // thorin type `fn (mem, i32, i64, fn (mem, f32, f64))`.
    if (auto tuple_type = from->isa<thorin::TupleType>()) {
        thorin::Array<const thorin::Type*> types(2 + tuple_type->num_ops());
        types[0] = world.mem_type();
        for (size_t i = 0, n = tuple_type->num_ops(); i < n; ++i)
            types[i + 1] = tuple_type->op(i);
        types.back() = continuation_type_with_mem(to);
        return world.fn_type(types);
    } else
        return world.fn_type({ world.mem_type(), from, continuation_type_with_mem(to) });
}

const thorin::Def* Emitter::tuple_from_params(thorin::Continuation* cont, bool ret) {
    // One level of tuples is flattened when emitting functions.
    // Here, we recreate that tuple from individual parameters.
    if (cont->num_params() == (ret ? 3 : 2))
        return cont->param(1);
    thorin::Array<const thorin::Def*> ops(cont->num_params() - (ret ? 2 : 1));
    for (size_t i = 0, n = ops.size(); i < n; ++i)
        ops[i] = cont->param(i + 1);
    return world.tuple(ops);
}

std::vector<const thorin::Def*> Emitter::call_args(
    const thorin::Def* mem,
    const thorin::Def* arg,
    const thorin::Def* cont)
{
    // Create a list of operands for a call to a function/continuation
    std::vector<const thorin::Def*> ops;
    ops.push_back(mem);
    if (auto tuple_type = arg->type()->isa<thorin::TupleType>()) {
        for (size_t i = 0, n = tuple_type->num_ops(); i < n; ++i)
            ops.push_back(world.extract(arg, i));
    } else
        ops.push_back(arg);
    if (cont)
        ops.push_back(cont);
    return ops;
}

void Emitter::enter(thorin::Continuation* cont) {
    state.cont = cont;
    if (cont->num_params() > 0)
        state.mem = cont->param(0);
}

void Emitter::jump(const thorin::Def* callee, thorin::Debug debug) {
    if (!state.cont)
        return;
    auto num_params = callee->type()->as<thorin::FnType>()->num_ops();
    if (num_params == 1) {
        state.cont->jump(callee, { state.mem }, debug);
    } else {
        assert(num_params == 0);
        state.cont->jump(callee, {}, debug);
    }
    state.cont = nullptr;
}

void Emitter::jump(const thorin::Def* callee, const thorin::Def* arg, thorin::Debug debug) {
    if (!state.cont)
        return;
    state.cont->jump(callee, call_args(state.mem, arg), debug);
    state.cont = nullptr;
}

const thorin::Def* Emitter::call(const thorin::Def* callee, const thorin::Def* arg, thorin::Debug debug) {
    if (!state.cont)
        return nullptr;
    auto cont_type = callee->type()->as<thorin::FnType>()->ops().back()->as<thorin::FnType>();
    auto cont = world.continuation(cont_type, thorin::Debug("cont"));
    return call(callee, arg, cont, debug);
}

const thorin::Def* Emitter::call(
    const thorin::Def* callee,
    const thorin::Def* arg,
    thorin::Continuation* cont,
    thorin::Debug debug)
{
    if (!state.cont)
        return nullptr;
    state.cont->jump(callee, call_args(state.mem, arg, cont), debug);
    enter(cont);
    return tuple_from_params(cont);
}

void Emitter::branch(
    const thorin::Def* cond,
    const thorin::Def* branch_true,
    const thorin::Def* branch_false,
    thorin::Debug debug)
{
    if (!state.cont)
        return;
    state.cont->branch(cond, branch_true, branch_false, debug);
    state.cont = nullptr;
}

void Emitter::branch_with_mem(
    const thorin::Def* cond,
    const thorin::Def* branch_true_with_mem,
    const thorin::Def* branch_false_with_mem,
    thorin::Debug debug)
{
    if (!state.cont)
        return;
    auto branch_true = basic_block(thorin::Debug { "branch_true" });
    auto branch_false = basic_block(thorin::Debug { "branch_false" });
    branch(cond, branch_true, branch_false, debug);
    enter(branch_true);
    jump(branch_true_with_mem);
    enter(branch_false);
    jump(branch_false_with_mem);
}

const thorin::Def* Emitter::alloc(const thorin::Type* type, thorin::Debug debug) {
    assert(state.mem);
    auto pair = world.enter(state.mem);
    state.mem = world.extract(pair, thorin::u32(0));
    return world.slot(type, world.extract(pair, thorin::u32(1)), debug);
}

void Emitter::store(const thorin::Def* ptr, const thorin::Def* value, thorin::Debug debug) {
    assert(state.mem);
    state.mem = world.store(state.mem, ptr, value, debug);
}

const thorin::Def* Emitter::load(const thorin::Def* ptr, thorin::Debug debug) {
    // Allow loads from globals at the top level (where `state.mem` is null)
    if (auto global = ptr->isa<thorin::Global>(); global && !global->is_mutable())
        return global->init();
    assert(state.mem);
    auto pair = world.load(state.mem, ptr, debug);
    state.mem = world.extract(pair, thorin::u32(0));
    return world.extract(pair, thorin::u32(1));
}

const thorin::Def* Emitter::addr_of(const thorin::Def* def, thorin::Debug debug) {
    if (def->dep() == thorin::Dep::Bot) {
        return world.global(def, false, debug);
    } else {
        auto ptr = alloc(def->type(), debug);
        store(ptr, def, debug);
        return ptr;
    }
}

const thorin::Def* Emitter::no_ret() {
    // Thorin does not have a type that can encode a no-return type,
    // so we return an empty tuple instead.
    return world.bottom(world.unit());
}

const thorin::Def* Emitter::down_cast(const thorin::Def* def, const Type* from, const Type* to, thorin::Debug debug) {
    // This function mirrors the subtyping relation and thus should be kept in sync
    assert(from->subtype(to));
    if (to == from || to->isa<TopType>())
        return def;
    else if (from->isa<BottomType>())
        return world.bottom(to->convert(*this));
    else if (auto from_ref_type = from->isa<RefType>(); from_ref_type && from_ref_type->pointee->subtype(to))
        return down_cast(load(def, debug), from_ref_type->pointee, to, debug);
    else if (auto to_ptr_type = to->isa<PtrType>()) {
        if (!to_ptr_type->is_mut && from->subtype(to_ptr_type->pointee))
            return down_cast(addr_of(def, debug), from, to_ptr_type->pointee, debug);
        if (auto from_ptr_type = from->isa<PtrType>();
            from_ptr_type && (from_ptr_type->is_mut || !to_ptr_type->is_mut)) {
            if (from_ptr_type->pointee->subtype(to_ptr_type->pointee))
                return down_cast(def, from_ptr_type->pointee, to_ptr_type->pointee, debug);

            assert(to_ptr_type->pointee->isa<UnsizedArrayType>());
            assert(from_ptr_type->pointee->isa<SizedArrayType>());
            return world.bitcast(to->convert(*this), def, debug);
        }
        assert(to_ptr_type->pointee->isa<UnsizedArrayType>());
        assert(from->isa<SizedArrayType>());
        return world.bitcast(to->convert(*this), addr_of(def, debug), debug);
    } else if (auto from_tuple_type = from->isa<TupleType>()) {
        thorin::Array<const thorin::Def*> ops(from_tuple_type->args.size());
        for (size_t i = 0, n = ops.size(); i < n; ++i)
            ops[i] = down_cast(world.extract(def, i, debug), from_tuple_type->args[i], to->as<TupleType>()->args[i], debug);
        return world.tuple(ops, debug);
    } else if (auto from_fn_type = from->isa<FnType>()) {
        auto _ = save_state();
        auto cont = world.continuation(to->convert(*this)->as<thorin::FnType>(), debug);
        enter(cont);
        auto param = down_cast(tuple_from_params(cont, true), to->as<FnType>()->dom, from_fn_type->dom, debug);
        auto value = down_cast(call(def, param, debug), from_fn_type->codom, to->as<FnType>()->codom, debug);
        jump(cont->params().back(), value, debug);
        return cont;
    }
    assert(false);
    return def;
}

const thorin::Def* Emitter::emit(const ast::Node& node) {
    if (node.def)
        return node.def;
    if (!poly_defs.empty())
        poly_defs.back().push_back(&node.def);
    return node.def = node.emit(*this);
}

void Emitter::emit(const ast::Ptrn& ptrn, const thorin::Def* value) {
    assert(!ptrn.def);
    ptrn.emit(*this, value);
}

void Emitter::bind(const ast::IdPtrn& id_ptrn, const thorin::Def* value) {
    if (id_ptrn.decl->is_mut) {
        auto ptr = alloc(value->type(), debug_info(*id_ptrn.decl));
        store(ptr, value);
        id_ptrn.decl->def = ptr;
        if (!id_ptrn.decl->written_to)
            warn(id_ptrn.loc, "mutable variable '{}' is never written to", id_ptrn.decl->id.name);
    } else {
        id_ptrn.decl->def = value;
        value->set_name(id_ptrn.decl->id.name);
    }
}

const thorin::Def* Emitter::emit(const ast::Node& node, const Literal& lit) {
    if (auto prim_type = node.type->isa<artic::PrimType>()) {
        switch (prim_type->tag) {
            case ast::PrimType::Bool: return world.literal_bool(lit.as_bool(),    debug_info(node));
            case ast::PrimType::U8:   return world.literal_pu8 (lit.is_integer() ? lit.as_integer() : lit.as_char(), debug_info(node));
            case ast::PrimType::U16:  return world.literal_pu16(lit.as_integer(), debug_info(node));
            case ast::PrimType::U32:  return world.literal_pu32(lit.as_integer(), debug_info(node));
            case ast::PrimType::U64:  return world.literal_pu64(lit.as_integer(), debug_info(node));
            case ast::PrimType::I8:   return world.literal_qs8 (lit.as_integer(), debug_info(node));
            case ast::PrimType::I16:  return world.literal_qs16(lit.as_integer(), debug_info(node));
            case ast::PrimType::I32:  return world.literal_qs32(lit.as_integer(), debug_info(node));
            case ast::PrimType::I64:  return world.literal_qs64(lit.as_integer(), debug_info(node));
            case ast::PrimType::F16:
                return world.literal_qf16(thorin::half(lit.is_double() ? lit.as_double() : lit.as_integer()), debug_info(node));
            case ast::PrimType::F32:
                return world.literal_qf32(lit.is_double() ? lit.as_double() : lit.as_integer(), debug_info(node));
            case ast::PrimType::F64:
                return world.literal_qf64(lit.is_double() ? lit.as_double() : lit.as_integer(), debug_info(node));
            default:
                assert(false);
                return nullptr;
        }
    } else {
        assert(lit.is_string());
        thorin::Array<const thorin::Def*> ops(lit.as_string().size() + 1);
        for (size_t i = 0, n = lit.as_string().size(); i < n; ++i)
            ops[i] = world.literal_pu8(lit.as_string()[i], {});
        ops.back() = world.literal_pu8(0, {});
        return world.definite_array(ops, debug_info(node));
    }
}

const thorin::Def* Emitter::builtin(const ast::FnDecl& fn_decl, thorin::Continuation* cont) {
    if (cont->name() == "alignof") {
        auto target_type = fn_decl.type_params->params[0]->type->convert(*this);
        cont->jump(cont->params().back(), { cont->param(0), world.align_of(target_type) }, debug_info(fn_decl));
    } else if (cont->name() == "bitcast") {
        auto param = tuple_from_params(cont, true);
        auto target_type = fn_decl.type->as<ForallType>()->body->as<FnType>()->codom->convert(*this);
        cont->jump(cont->params().back(), call_args(cont->param(0), world.bitcast(target_type, param)), debug_info(fn_decl));
    } else if (cont->name() == "insert") {
        cont->jump(
            cont->params().back(),
            call_args(cont->param(0), world.insert(cont->param(1), cont->param(2), cont->param(3))),
            debug_info(fn_decl));
    } else if (cont->name() == "select") {
        cont->jump(
            cont->params().back(),
            call_args(cont->param(0), world.select(cont->param(1), cont->param(2), cont->param(3))),
            debug_info(fn_decl));
    } else if (cont->name() == "sizeof") {
        auto target_type = fn_decl.type_params->params[0]->type->convert(*this);
        cont->jump(cont->params().back(), { cont->param(0), world.size_of(target_type) }, debug_info(fn_decl));
    } else if (cont->name() == "undef") {
        auto target_type = fn_decl.type_params->params[0]->type->convert(*this);
        cont->jump(cont->params().back(), call_args(cont->param(0), world.bottom(target_type)), debug_info(fn_decl));
    } else if (cont->name() == "compare") {
        enter(cont);
        auto mono_type = member_type(fn_decl.fn->param->type->replace(type_vars), 1)->as<PtrType>()->pointee;
        auto ret_val = call(comparator(fn_decl.loc, mono_type), tuple_from_params(cont, true));
        jump(cont->params().back(), ret_val);
    } else {
        assert(false);
    }
    cont->set_all_true_filter();
    return cont;
}

const thorin::Def* Emitter::comparator(const Loc& loc, const Type* type) {
    if (auto it = comparators.find(type); it != comparators.end())
        return it->second;

    auto converted_type = type->convert(*this);
    auto operand_type = world.ptr_type(converted_type);
    auto comparator_type = function_type_with_mem(
        world.tuple_type({ operand_type, operand_type }), world.type_bool());
    auto comparator_fn = world.continuation(comparator_type);
    auto _ = save_state();
    enter(comparator_fn);

    auto left  = static_cast<const thorin::Def*>(comparator_fn->param(1));
    auto right = static_cast<const thorin::Def*>(comparator_fn->param(2));
    auto ret   = comparator_fn->param(3);
    switch (converted_type->tag()) {
#define THORIN_ALL_TYPE(T, M) case thorin::Node_PrimType_##T:
#include <thorin/tables/primtypetable.h>
        case thorin::Node_PtrType:
            jump(ret, world.cmp_eq(load(left), load(right)));
            break;
        case thorin::Node_TupleType:
        case thorin::Node_StructType: {
            auto branch_false = basic_block_with_mem();
            for (size_t i = 0, n = converted_type->num_ops(); i < n; ++i) {
                auto branch_true = basic_block_with_mem();
                auto index = world.literal_qu64(i, {});
                auto is_eq = call(comparator(loc, member_type(type, i)),
                    world.tuple({ world.lea(left, index, {}), world.lea(right, index, {}) }));
                branch_with_mem(is_eq, branch_true, branch_false);
                enter(branch_true);
            }
            jump(ret, world.literal_bool(true, {}));
            enter(branch_false);
            jump(ret, world.literal_bool(false, {}));
            break;
        }
        case thorin::Node_VariantType: {
            // TODO: Change thorin to be able to extract the address of the index,
            // along with the address of the contained object, instead of always loading it.
            left  = load(left);
            right = load(right);
            auto is_eq = world.cmp_eq(world.variant_index(left), world.variant_index(right));
            auto branch_false = basic_block();
            auto branch_true  = basic_block();
            branch(is_eq, branch_true, branch_false);

            enter(branch_false);
            jump(ret, world.literal_bool(false, {}));

            enter(branch_true);
            // Optimisation: When all the operands of the variant carry no payload,
            // just compare the tags.
            if (!match_app<EnumType>(type).second->is_trivial()) {
                thorin::Array<thorin::Continuation*> targets(
                    converted_type->num_ops() - 1, [&] (auto) { return basic_block(); });
                thorin::Array<const thorin::Def*> defs(
                    converted_type->num_ops() - 1, [&] (size_t i) { return ctor_index(i); });
                auto otherwise  = basic_block();
                auto join_true  = basic_block_with_mem();
                auto join_false = basic_block_with_mem();

                state.cont->match(
                    world.variant_index(left), otherwise,
                    defs.ref(), targets.ref());
                for (size_t i = 0, n = converted_type->num_ops(); i < n; ++i) {
                    auto _ = save_state();
                    enter(i == n - 1 ? otherwise : targets[i]);
                    // No payload, return true
                    if (thorin::is_type_unit(converted_type->op(i))) {
                        jump(join_true);
                        continue;
                    }
                    auto left_ptr  = alloc(converted_type->op(i));
                    auto right_ptr = alloc(converted_type->op(i));
                    store(left_ptr,  world.variant_extract(left, i));
                    store(right_ptr, world.variant_extract(right, i));
                    auto is_eq = call(comparator(loc, member_type(type, i)),
                        world.tuple({ left_ptr, right_ptr }));
                    branch_with_mem(is_eq, join_true, join_false);
                }
                enter(join_true);
                jump(ret, world.literal_bool(true, {}));
                enter(join_false);
                jump(ret, world.literal_bool(false, {}));
            } else {
                jump(ret, world.literal_bool(true, {}));
            }
            break;
        }
        default:
            error(loc, "cannot compare values containing functions");
            break;
    }
    return comparators[type] = comparator_fn;
}

static inline thorin::Pos position(const Loc::Pos& pos) {
    return thorin::Pos {
        static_cast<uint32_t>(pos.row),
        static_cast<uint32_t>(pos.col)
    };
}

static inline thorin::Loc location(const Loc& loc) {
    return thorin::Loc(loc.file->c_str(), position(loc.begin), position(loc.end));
}

thorin::Debug Emitter::debug_info(const ast::NamedDecl& decl) {
    return thorin::Debug(decl.id.name, location(decl.loc));
}

thorin::Debug Emitter::debug_info(const ast::Node& node, const std::string_view& name) {
    if (auto named_decl = node.isa<ast::NamedDecl>(); named_decl && name == "")
        return debug_info(*named_decl);
    return thorin::Debug(std::string(name), location(node.loc));
}

namespace ast {

const thorin::Def* Node::emit(Emitter&) const {
    assert(false);
    return nullptr;
}

// Path ----------------------------------------------------------------------------

const thorin::Def* Path::emit(Emitter& emitter) const {
    // Currently only supports paths of the form A/A::B/A[T, ...]/A[T, ...]::B
    if (auto struct_decl = start_decl->isa<StructDecl>();
        struct_decl && struct_decl->is_tuple_like && struct_decl->fields.empty()) {
        return emitter.world.struct_agg(
            type->convert(emitter)->as<thorin::StructType>(), {},
            emitter.debug_info(*this));
    }

    const auto* decl = start_decl;
    for (size_t i = 0, n = elems.size(); i < n; ++i) {
        if (elems[i].is_super())
            decl = i == 0 ? start_decl : decl->as<ModDecl>()->super;

        if (auto mod_type = elems[i].type->isa<ModType>()) {
            decl = &mod_type->member(elems[i + 1].index);
        } else if (!is_ctor) {
            // If type arguments are present, this is a polymorphic application
            std::unordered_map<const artic::TypeVar*, const artic::Type*> map;
            if (!elems[i].inferred_args.empty()) {
                for (size_t j = 0, n = elems[i].inferred_args.size(); j < n; ++j) {
                    auto var = decl->as<FnDecl>()->type_params->params[j]->type->as<artic::TypeVar>();
                    auto type = elems[i].inferred_args[j]->replace(emitter.type_vars);
                    map.emplace(var, type);
                }
                // We need to also add the caller's map in case the function is nested in another
                map.insert(emitter.type_vars.begin(), emitter.type_vars.end());
                std::swap(map, emitter.type_vars);
            }
            auto def = emitter.emit(*decl);
            if (!elems[i].inferred_args.empty()) {
                // Polymorphic nodes are emitted with the map from type variable
                // to concrete type, which means that the emitted node cannot be
                // kept around: Another instantiation may be using a different map,
                // which would conflict with this one.
                decl->def = nullptr;
                std::swap(map, emitter.type_vars);
            }
            return def;
        } else if (match_app<StructType>(elems[i].type).second) {
            if (auto it = emitter.struct_ctors.find(elems[i].type); it != emitter.struct_ctors.end())
                return it->second;
            // Create a constructor for this (tuple-like) structure
            auto struct_type = elems[i].type->convert(emitter)->as<thorin::StructType>();
            auto cont_type = emitter.function_type_with_mem(emitter.world.tuple_type(struct_type->ops()), struct_type);
            auto cont = emitter.world.continuation(cont_type, emitter.debug_info(*this));
            cont->set_all_true_filter();
            auto _ = emitter.save_state();
            emitter.enter(cont);
            auto cont_param = emitter.tuple_from_params(cont, true);
            thorin::Array<const thorin::Def*> struct_ops(struct_type->num_ops());
            for (size_t i = 0, n = struct_ops.size(); i < n; ++i)
                struct_ops[i] = emitter.world.extract(cont_param, i);
            auto struct_value = emitter.world.struct_agg(struct_type, struct_ops);
            emitter.jump(cont->params().back(), struct_value, emitter.debug_info(*this));
            return emitter.struct_ctors[elems[i].type] = cont;
        } else if (auto [type_app, enum_type] = match_app<artic::EnumType>(elems[i].type); enum_type) {
            // Find the variant constructor for that enum, if it exists.
            // Remember that the type application (if present) might be polymorphic (i.e. `E[T, U]::A`), and that, thus,
            // we need to replace bound type variables (`T` and `U` in the previous example) to find the constructor in the map.
            Emitter::VariantCtor ctor { elems[i + 1].index, type_app ? type_app->replace(emitter.type_vars) : enum_type };
            if (auto it = emitter.variant_ctors.find(ctor); it != emitter.variant_ctors.end())
                return it->second;
            auto converted_type = (type_app
                ? type_app->convert(emitter)
                : enum_type->convert(emitter));
            auto variant_type = converted_type->as<thorin::VariantType>();
            auto param_type = member_type(elems[i].type, ctor.index);
            if (is_unit_type(param_type)) {
                // This is a constructor without parameters
                return emitter.variant_ctors[ctor] = emitter.world.variant(variant_type, emitter.world.tuple({}), ctor.index);
            } else {
                // This is a constructor with parameters: return a function
                auto cont = emitter.world.continuation(
                    emitter.function_type_with_mem(param_type->convert(emitter), converted_type),
                    emitter.debug_info(*enum_type->decl.options[ctor.index]));
                auto ret_value = emitter.world.variant(variant_type, emitter.tuple_from_params(cont, true), ctor.index);
                cont->jump(cont->params().back(), { cont->param(0), ret_value });
                cont->set_all_true_filter();
                return emitter.variant_ctors[ctor] = cont;
            }
        }
    }

    assert(false);
    return nullptr;
}

// Filter --------------------------------------------------------------------------

const thorin::Def* Filter::emit(Emitter& emitter) const {
    // The filter may contain side-effects
    auto _ = emitter.save_state();
    return expr ? emitter.emit(*expr) : emitter.world.literal_bool(true, {});
}

// Statements ----------------------------------------------------------------------

const thorin::Def* DeclStmt::emit(Emitter& emitter) const {
    if (!decl->isa<FnDecl>())
        emitter.emit(*decl);
    return emitter.world.tuple({});
}

const thorin::Def* ExprStmt::emit(Emitter& emitter) const {
    return emitter.emit(*expr);
}

// Expressions ---------------------------------------------------------------------

void Expr::emit_branch(
    Emitter& emitter,
    thorin::Continuation* join_true,
    thorin::Continuation* join_false) const
{
    emitter.branch_with_mem(emitter.emit(*this), join_true, join_false);
}

const thorin::Def* TypedExpr::emit(Emitter& emitter) const {
    return emitter.emit(*expr);
}

const thorin::Def* PathExpr::emit(Emitter& emitter) const {
    return emitter.emit(path);
}

const thorin::Def* LiteralExpr::emit(Emitter& emitter) const {
    return emitter.emit(*this, lit);
}

const thorin::Def* ArrayExpr::emit(Emitter& emitter) const {
    thorin::Array<const thorin::Def*> ops(elems.size());
    for (size_t i = 0, n = elems.size(); i < n; ++i)
        ops[i] = emitter.emit(*elems[i]);
    return is_simd
        ? emitter.world.vector(ops, emitter.debug_info(*this))
        : emitter.world.definite_array(ops, emitter.debug_info(*this));
}

const thorin::Def* RepeatArrayExpr::emit(Emitter& emitter) const {
    thorin::Array<const thorin::Def*> ops(size, emitter.emit(*elem));
    return is_simd
        ? emitter.world.vector(ops, emitter.debug_info(*this))
        : emitter.world.definite_array(ops, emitter.debug_info(*this));
}

const thorin::Def* FieldExpr::emit(Emitter& emitter) const {
    return emitter.emit(*expr);
}

const thorin::Def* RecordExpr::emit(Emitter& emitter) const {
    if (expr) {
        auto value = emitter.emit(*expr);
        for (auto& field : fields) {
            value = emitter.world.insert(
                value, field->index,
                emitter.emit(*field),
                emitter.debug_info(*this));
        }
        return value;
    } else {
        auto [_, struct_type] = match_app<artic::StructType>(type->type);
        thorin::Array<const thorin::Def*> ops(struct_type->member_count(), nullptr);
        for (size_t i = 0, n = fields.size(); i < n; ++i)
            ops[fields[i]->index] = emitter.emit(*fields[i]);
        // Use default values for missing fields
        for (size_t i = 0, n = ops.size(); i < n; ++i) {
            if (!ops[i]) {
                assert(struct_type->decl.fields[i]->init);
                ops[i] = emitter.emit(*struct_type->decl.fields[i]->init);
            }
        }
        auto agg = emitter.world.struct_agg(
            type->type->convert(emitter)->as<thorin::StructType>(),
            ops, emitter.debug_info(*this));
        if (auto enum_type = this->Node::type->isa<artic::EnumType>()) {
            return emitter.world.variant(
                enum_type->convert(emitter)->as<thorin::VariantType>(),
                agg, variant_index);
        }
        return agg;
    }
}

const thorin::Def* TupleExpr::emit(Emitter& emitter) const {
    thorin::Array<const thorin::Def*> ops(args.size());
    for (size_t i = 0, n = args.size(); i < n; ++i)
        ops[i] = emitter.emit(*args[i]);
    return emitter.world.tuple(ops);
}

const thorin::Def* FnExpr::emit(Emitter& emitter) const {
    auto _ = emitter.save_state();
    auto cont = emitter.world.continuation(
        type->convert(emitter)->as<thorin::FnType>(),
        emitter.debug_info(*this));
    cont->params().back()->set_name("ret");
    // Set the IR node before entering the body
    def = cont;
    emitter.enter(cont);
    emitter.emit(*param, emitter.tuple_from_params(cont, true));
    if (filter)
        cont->set_filter(thorin::Array<const thorin::Def*>(cont->num_params(), emitter.emit(*filter)));
    auto value = emitter.emit(*body);
    emitter.jump(cont->params().back(), value);
    return cont;
}

const thorin::Def* BlockExpr::emit(Emitter& emitter) const {
    const thorin::Def* last = nullptr;
    for (auto& stmt : stmts)
        last = emitter.emit(*stmt);
    return last && !last_semi ? last : emitter.world.tuple({});
}

const thorin::Def* CallExpr::emit(Emitter& emitter) const {
    if (callee->type->isa<artic::FnType>()) {
        auto fn = emitter.emit(*callee);
        auto value = emitter.emit(*arg);
        if (type->isa<artic::NoRetType>()) {
            emitter.jump(fn, value, emitter.debug_info(*this));
            return emitter.no_ret();
        }
        return emitter.call(fn, value, emitter.debug_info(*this));
    } else {
        auto array = emitter.emit(*callee);
        auto index = emitter.emit(*arg);
        return type->isa<artic::RefType>()
            ? emitter.world.lea(array, index, emitter.debug_info(*this))
            : emitter.world.extract(array, index, emitter.debug_info(*this));
    }
}

const thorin::Def* ProjExpr::emit(Emitter& emitter) const {
    if (type->isa<RefType>()) {
        return emitter.world.lea(
            emitter.emit(*expr),
            emitter.world.literal_pu64(index, {}),
            emitter.debug_info(*this));
    }
    return emitter.world.extract(emitter.emit(*expr), index, emitter.debug_info(*this));
}

static inline std::pair<Ptr<IdPtrn>, Ptr<TupleExpr>> dummy_case(const Loc& loc, const artic::Type* type) {
    // Create a dummy wildcard pattern '_' and empty tuple '()'
    // for the else/break branches of an `if let`/`while let`.
    auto anon_decl   = make_ptr<ast::PtrnDecl>(loc, Identifier(loc, "_"), false);
    auto anon_ptrn   = make_ptr<ast::IdPtrn>(loc, std::move(anon_decl), nullptr);
    auto empty_tuple = make_ptr<ast::TupleExpr>(loc, PtrVector<ast::Expr>());
    anon_ptrn->type  = type;
    return std::make_pair(std::move(anon_ptrn), std::move(empty_tuple));
}

const thorin::Def* IfExpr::emit(Emitter& emitter) const {
    // This can happen if both branches call a continuation.
    auto join = !type->isa<artic::NoRetType>()
        ? emitter.basic_block_with_mem(
            type->convert(emitter),
            emitter.debug_info(*this, "if_join"))
        : nullptr;

    if (cond) {
        auto join_true = emitter.basic_block_with_mem(emitter.debug_info(*this, "join_true"));
        auto join_false = emitter.basic_block_with_mem(emitter.debug_info(*this, "join_false"));
        cond->emit_branch(emitter, join_true, join_false);

        emitter.enter(join_true);
        auto true_value = emitter.emit(*if_true);
        if (join) emitter.jump(join, true_value);

        emitter.enter(join_false);
        auto false_value = if_false ? emitter.emit(*if_false) : emitter.world.tuple({});
        if (join) emitter.jump(join, false_value);
    } else {
        auto [else_ptrn, empty_tuple] = dummy_case(loc, expr->type);

        std::vector<PtrnCompiler::MatchCase> match_cases;
        match_cases.emplace_back(ptrn.get(), if_true.get(), this, join);
        match_cases.emplace_back(else_ptrn.get(), if_false ? if_false.get() : empty_tuple.get(), this, join);

        std::unordered_map<const IdPtrn*, const thorin::Def*> matched_values;
        PtrnCompiler::emit(emitter, *this, *expr, std::move(match_cases), std::move(matched_values));
    }

    if (!join)
        return emitter.no_ret();

    emitter.enter(join);
    return emitter.tuple_from_params(join);
}

const thorin::Def* MatchExpr::emit(Emitter& emitter) const {
    auto join = emitter.basic_block_with_mem(
        type->convert(emitter),
        emitter.debug_info(*this, "match_join"));
    std::vector<PtrnCompiler::MatchCase> match_cases;
    for (auto& case_ : this->cases)
        match_cases.emplace_back(case_->ptrn.get(), case_->expr.get(), case_.get(), join);
    std::unordered_map<const IdPtrn*, const thorin::Def*> matched_values;
    PtrnCompiler::emit(emitter, *this, *arg, std::move(match_cases), std::move(matched_values));
    emitter.enter(join);
    return emitter.tuple_from_params(join);
}

const thorin::Def* WhileExpr::emit(Emitter& emitter) const {
    auto while_head = emitter.basic_block_with_mem(emitter.debug_info(*this, "while_head"));
    auto while_exit = emitter.basic_block_with_mem(emitter.debug_info(*this, "while_exit"));
    auto while_continue = emitter.basic_block_with_mem(emitter.world.unit(), emitter.debug_info(*this, "while_continue"));
    auto while_break    = emitter.basic_block_with_mem(emitter.world.unit(), emitter.debug_info(*this, "while_break"));

    emitter.jump(while_head);
    emitter.enter(while_continue);
    emitter.jump(while_head);
    emitter.enter(while_break);
    emitter.jump(while_exit);
    break_ = while_break;
    continue_ = while_continue;
    emitter.enter(while_head);

    if (cond) {
        auto while_body = emitter.basic_block_with_mem(emitter.debug_info(*this, "while_body"));
        cond->emit_branch(emitter, while_body, while_exit);
        emitter.enter(while_body);
        emitter.emit(*body);
        emitter.jump(while_head);
    } else {
        auto [else_ptrn, empty_tuple] = dummy_case(loc, expr->type);

        std::vector<PtrnCompiler::MatchCase> match_cases;
        match_cases.emplace_back(ptrn.get(), body.get(), this, while_head);
        match_cases.emplace_back(else_ptrn.get(), empty_tuple.get(), this, while_exit);

        std::unordered_map<const IdPtrn*, const thorin::Def*> matched_values;
        PtrnCompiler::emit(emitter, *this, *expr, std::move(match_cases), std::move(matched_values));
    }

    emitter.enter(while_exit);
    return emitter.world.tuple({});
}

const thorin::Def* ForExpr::emit(Emitter& emitter) const {
    // The call has the for `(range(|i| { ... }))(0, 10)`
    auto body_fn = call->callee->as<CallExpr>()->arg->as<FnExpr>();
    thorin::Continuation* body_cont = nullptr;

    // Emit the loop body
    {
        auto _ = emitter.save_state();
        body_cont = emitter.world.continuation(
            body_fn->type->convert(emitter)->as<thorin::FnType>(),
            emitter.debug_info(*body_fn, "for_body"));
        break_ = emitter.basic_block_with_mem(type->convert(emitter), emitter.debug_info(*this, "for_break"));
        continue_ = body_cont->params().back();
        continue_->set_name("for_continue");
        emitter.enter(body_cont);
        emitter.emit(*body_fn->param, emitter.tuple_from_params(body_cont, true));
        emitter.jump(body_cont->params().back(), emitter.emit(*body_fn->body));
    }

    // Emit the calls
    auto inner_callee = emitter.emit(*call->callee->as<CallExpr>()->callee);
    auto inner_call = emitter.call(inner_callee, body_cont, emitter.debug_info(*this, "inner_call"));
    return emitter.call(
        inner_call, emitter.emit(*call->arg),
        break_->as_continuation(),
        emitter.debug_info(*this, "outer_call"));
}

const thorin::Def* BreakExpr::emit(Emitter&) const {
    assert(loop);
    return loop->break_;
}

const thorin::Def* ContinueExpr::emit(Emitter&) const {
    assert(loop);
    return loop->continue_;
}

const thorin::Def* ReturnExpr::emit(Emitter&) const {
    return fn->def->as_continuation()->params().back();
}

const thorin::Def* UnaryExpr::emit(Emitter& emitter) const {
    const thorin::Def* op = nullptr;
    const thorin::Def* ptr = nullptr;
    if (tag == AddrOf || tag == AddrOfMut) {
        auto def = emitter.emit(*arg);
        if (arg->type->isa<RefType>())
            return def;
        return emitter.addr_of(def, emitter.debug_info(*this));
    }
    if (is_inc() || is_dec()) {
        ptr = emitter.emit(*arg);
        op  = emitter.load(ptr, emitter.debug_info(*this));
    } else {
        op = emitter.emit(*arg);
    }
    const thorin::Def* res = nullptr;
    switch (tag) {
        case Plus:
            [[fallthrough]];
        case Deref:
            // The operand must be a pointer, so we return it as a reference
            res = op;
            break;
        case Not:    res = emitter.world.arithop_not(op, emitter.debug_info(*this));   break;
        case Minus:  res = emitter.world.arithop_minus(op, emitter.debug_info(*this)); break;
        case Known:  res = emitter.world.known(op, emitter.debug_info(*this));         break;
        case Forget: res = emitter.world.hlt(op, emitter.debug_info(*this));           break;
        case PreInc:
        case PostInc: {
            auto one = emitter.world.one(op->type());
            res = emitter.world.arithop_add(op, one, emitter.debug_info(*this));
            break;
        }
        case PreDec:
        case PostDec: {
            auto one = emitter.world.one(op->type());
            res = emitter.world.arithop_sub(op, one, emitter.debug_info(*this));
            break;
        }
        default:
            assert(false);
            return nullptr;
    }
    if (ptr) {
        emitter.store(ptr, res, emitter.debug_info(*this));
        return is_postfix() ? op : res;
    }
    return res;
}

void BinaryExpr::emit_branch(
    Emitter& emitter,
    thorin::Continuation* join_true,
    thorin::Continuation* join_false) const
{
    if (!is_logic())
        Expr::emit_branch(emitter, join_true, join_false);
    else {
        auto cond = emitter.emit(*left);
        thorin::Continuation* next = nullptr;
        // Note: We cannot really just use join_true and join_false in the branch,
        // because the branch intrinsic requires both continuations to be of type `fn ()`.
        if (tag == LogicAnd) {
            auto branch_false = emitter.basic_block(emitter.debug_info(*this, "branch_false"));
            next = emitter.basic_block(emitter.debug_info(*left, "and_true"));
            branch_false->jump(join_false, { emitter.state.mem });
            emitter.branch(cond, next, branch_false, emitter.debug_info(*this));
        } else {
            auto branch_true = emitter.basic_block(emitter.debug_info(*this, "branch_true"));
            next = emitter.basic_block(emitter.debug_info(*left, "or_false"));
            branch_true->jump(join_true, { emitter.state.mem });
            emitter.branch(cond, branch_true, next, emitter.debug_info(*this));
        }
        emitter.enter(next);
        right->emit_branch(emitter, join_true, join_false);
    }
}

const thorin::Def* BinaryExpr::emit(Emitter& emitter) const {
    if (is_logic()) {
        auto join = emitter.basic_block_with_mem(emitter.world.type_bool(), emitter.debug_info(*this, "join"));
        auto join_true  = emitter.basic_block_with_mem(emitter.debug_info(*this, "join_true"));
        auto join_false = emitter.basic_block_with_mem(emitter.debug_info(*this, "join_false"));
        emit_branch(emitter, join_true, join_false);
        emitter.enter(join_true);
        emitter.jump(join, emitter.world.literal_bool(true, {}));
        emitter.enter(join_false);
        emitter.jump(join, emitter.world.literal_bool(false, {}));
        emitter.enter(join);
        return emitter.tuple_from_params(join);
    }
    const thorin::Def* lhs = nullptr;
    const thorin::Def* ptr = nullptr;
    if (left->type->isa<artic::RefType>()) {
        ptr = emitter.emit(*left);
        lhs = emitter.load(ptr, emitter.debug_info(*this));
    } else {
        lhs = emitter.emit(*left);
    }
    auto rhs = emitter.emit(*right);
    const thorin::Def* res = nullptr;
    switch (remove_eq(tag)) {
        case Add:   res = emitter.world.arithop_add(lhs, rhs, emitter.debug_info(*this)); break;
        case Sub:   res = emitter.world.arithop_sub(lhs, rhs, emitter.debug_info(*this)); break;
        case Mul:   res = emitter.world.arithop_mul(lhs, rhs, emitter.debug_info(*this)); break;
        case Div:   res = emitter.world.arithop_div(lhs, rhs, emitter.debug_info(*this)); break;
        case Rem:   res = emitter.world.arithop_rem(lhs, rhs, emitter.debug_info(*this)); break;
        case And:   res = emitter.world.arithop_and(lhs, rhs, emitter.debug_info(*this)); break;
        case Or:    res = emitter.world.arithop_or (lhs, rhs, emitter.debug_info(*this)); break;
        case Xor:   res = emitter.world.arithop_xor(lhs, rhs, emitter.debug_info(*this)); break;
        case LShft: res = emitter.world.arithop_shl(lhs, rhs, emitter.debug_info(*this)); break;
        case RShft: res = emitter.world.arithop_shr(lhs, rhs, emitter.debug_info(*this)); break;
        case CmpEq: res = emitter.world.cmp_eq(lhs, rhs, emitter.debug_info(*this)); break;
        case CmpNE: res = emitter.world.cmp_ne(lhs, rhs, emitter.debug_info(*this)); break;
        case CmpGT: res = emitter.world.cmp_gt(lhs, rhs, emitter.debug_info(*this)); break;
        case CmpLT: res = emitter.world.cmp_lt(lhs, rhs, emitter.debug_info(*this)); break;
        case CmpGE: res = emitter.world.cmp_ge(lhs, rhs, emitter.debug_info(*this)); break;
        case CmpLE: res = emitter.world.cmp_le(lhs, rhs, emitter.debug_info(*this)); break;
        case Eq:    res = rhs; break;
        default:
            assert(false);
            return nullptr;
    }
    if (has_eq()) {
        emitter.store(ptr, res, emitter.debug_info(*this));
        return emitter.world.tuple({});
    }
    return res;
}

const thorin::Def* FilterExpr::emit(Emitter& emitter) const {
    if (filter && filter->expr)
        emitter.error(filter->loc, "call-site filter expressions are not fully supported yet");
    return emitter.world.run(emitter.emit(*expr), emitter.debug_info(*this));
}

const thorin::Def* CastExpr::emit(Emitter& emitter) const {
    return emitter.world.cast(Node::type->convert(emitter), emitter.emit(*expr), emitter.debug_info(*this));
}

const thorin::Def* ImplicitCastExpr::emit(Emitter& emitter) const {
    return emitter.down_cast(emitter.emit(*expr), expr->type, type, emitter.debug_info(*this));
}

const thorin::Def* AsmExpr::emit(Emitter& emitter) const {
    std::vector<const thorin::Type*> out_types;
    std::vector<const thorin::Def*> in_values;
    std::vector<std::string> out_names;
    std::vector<std::string> in_names;
    in_values.push_back(nullptr);
    for (auto& in : ins) {
        in_values.push_back(emitter.emit(*in.expr));
        in_names.push_back(in.name);
    }
    out_types.push_back(emitter.world.mem_type());
    for (auto& out : outs) {
        out_types.push_back(out.expr->type->as<artic::RefType>()->pointee->convert(emitter));
        out_names.push_back(out.name);
    }
    thorin::Assembly::Flags flags = thorin::Assembly::Flags::NoFlag;
    for (auto& opt : opts) {
        if (opt == "volatile")
            flags |= thorin::Assembly::HasSideEffects;
        else if (opt == "alignstack")
            flags |= thorin::Assembly::IsAlignStack;
        else if (opt == "intel")
            flags |= thorin::Assembly::IsIntelDialect;
    }
    in_values.front() = emitter.state.mem;
    auto assembly = emitter.world.assembly(
        emitter.world.tuple_type(out_types), in_values, src,
        out_names, in_names, clobs, flags, emitter.debug_info(*this));
    emitter.state.mem = assembly->out(0);
    for (size_t i = 0, n = outs.size(); i < n; ++i)
        emitter.store(emitter.emit(*outs[i].expr), assembly->out(i + 1), emitter.debug_info(*this));
    return emitter.world.tuple({});
}

// Declarations --------------------------------------------------------------------

const thorin::Def* LetDecl::emit(Emitter& emitter) const {
    auto value = init
        ? emitter.emit(*init)
        : emitter.world.bottom(ptrn->type->convert(emitter));
    emitter.emit(*ptrn, value);
    return nullptr;
}

const thorin::Def* StaticDecl::emit(Emitter& emitter) const {
    auto value = init
        ? emitter.emit(*init)
        : emitter.world.bottom(Node::type->as<artic::RefType>()->pointee->convert(emitter));
    return emitter.world.global(value, is_mut, emitter.debug_info(*this));
}

const thorin::Def* FnDecl::emit(Emitter& emitter) const {
    auto _ = emitter.save_state();
    const thorin::FnType* cont_type = nullptr;
    Emitter::MonoFn mono_fn { this, {} };
    if (type_params) {
        for (auto& param : type_params->params)
            mono_fn.type_args.push_back(param->type->replace(emitter.type_vars));
        // Try to find an existing monomorphized version of this function with that type
        if (auto it = emitter.mono_fns.find(mono_fn); it != emitter.mono_fns.end())
            return it->second;
        emitter.poly_defs.emplace_back();
        cont_type = type->as<artic::ForallType>()->body->convert(emitter)->as<thorin::FnType>();
    } else {
        cont_type = type->convert(emitter)->as<thorin::FnType>();
    }

    auto cont = emitter.world.continuation(cont_type, emitter.debug_info(*this));
    if (type_params)
        emitter.mono_fns.emplace(std::move(mono_fn), cont);

    cont->params().back()->set_name("ret");

    // Set the calling convention and export the continuation if needed
    if (attrs) {
        if (auto export_attr = attrs->find("export")) {
            cont->make_exported();
            if (auto name_attr = export_attr->find("name"))
                cont->set_name(name_attr->as<LiteralAttr>()->lit.as_string());
        } else if (auto import_attr = attrs->find("import")) {
            if (auto name_attr = import_attr->find("name"))
                cont->set_name(name_attr->as<LiteralAttr>()->lit.as_string());
            if (auto cc_attr = import_attr->find("cc")) {
                auto cc = cc_attr->as<LiteralAttr>()->lit.as_string();
                if (cc == "device") {
                    cont->attributes().cc = thorin::CC::Device;
                    cont->make_imported();
                } else if (cc == "C") {
                    cont->attributes().cc = thorin::CC::C;
                    cont->make_imported();
                } else if (cc == "thorin")
                    cont->set_intrinsic();
                else if (cc == "builtin")
                    emitter.builtin(*this, cont);
            }
        }
    }

    if (fn->body) {
        // Set the IR node before entering the body, in case
        // we encounter `return` or a recursive call.
        fn->def = def = cont;

        emitter.enter(cont);
        emitter.emit(*fn->param, emitter.tuple_from_params(cont, true));
        if (fn->filter)
            cont->set_filter(thorin::Array<const thorin::Def*>(cont->num_params(), emitter.emit(*fn->filter)));
        auto value = emitter.emit(*fn->body);
        emitter.jump(cont->params().back(), value, emitter.debug_info(*fn->body));
    }

    // Clear the thorin IR generated for this entire function
    // if the function is polymorphic, so as to allow multiple
    // instantiations with different types.
    if (type_params) {
        for (auto& def : emitter.poly_defs.back())
            *def = nullptr;
        emitter.poly_defs.pop_back();
        fn->def = def = nullptr;
    }
    return cont;
}

const thorin::Def* StructDecl::emit(Emitter&) const {
    return nullptr;
}

const thorin::Def* EnumDecl::emit(Emitter&) const {
    return nullptr;
}

const thorin::Def* TypeDecl::emit(Emitter&) const {
    return nullptr;
}

const thorin::Def* ModDecl::emit(Emitter& emitter) const {
    for (auto& decl : decls) {
        // Do not emit polymorphic functions directly: Those will be emitted from
        // the call site, where the type arguments are known.
        if (auto fn_decl = decl->isa<FnDecl>(); fn_decl && fn_decl->type_params)
            continue;
        emitter.emit(*decl);
    }
    return nullptr;
}

const thorin::Def* UseDecl::emit(Emitter&) const {
    return nullptr;
}

// Patterns ------------------------------------------------------------------------

void Ptrn::emit(Emitter&, const thorin::Def*) const {
    // Patterns that are refutable should not be emitted with this method
    assert(false);
}

void TypedPtrn::emit(Emitter& emitter, const thorin::Def* value) const {
    if (ptrn)
        emitter.emit(*ptrn, value);
}

void IdPtrn::emit(Emitter& emitter, const thorin::Def* value) const {
    emitter.bind(*this, value);
    if (sub_ptrn)
        emitter.emit(*sub_ptrn, value);
}

void FieldPtrn::emit(Emitter& emitter, const thorin::Def* value) const {
    emitter.emit(*ptrn, value);
}

void RecordPtrn::emit(Emitter& emitter, const thorin::Def* value) const {
    for (auto& field : fields) {
        if (!field->is_etc())
            emitter.emit(*field, emitter.world.extract(value, field->index));
    }
}

void CtorPtrn::emit(Emitter& emitter, const thorin::Def* value) const {
    if (arg) emitter.emit(*arg, value);
}

void TuplePtrn::emit(Emitter& emitter, const thorin::Def* value) const {
    for (size_t i = 0, n = args.size(); i < n; ++i)
        emitter.emit(*args[i], emitter.world.extract(value, i));
}

void ArrayPtrn::emit(Emitter& emitter, const thorin::Def* value) const {
    for (size_t i = 0, n = elems.size(); i < n; ++i)
        emitter.emit(*elems[i], emitter.world.extract(value, i));
}

} // namespace ast

// Types ---------------------------------------------------------------------------

std::string Type::stringify(Emitter&) const {
    // Should never be called
    assert(false);
    return std::string();
}

const thorin::Type* Type::convert(Emitter&) const {
    // Should never be called
    assert(false);
    return nullptr;
}

std::string PrimType::stringify(Emitter&) const {
    return ast::PrimType::tag_to_string(tag);
}

const thorin::Type* PrimType::convert(Emitter& emitter) const {
    switch (tag) {
        case ast::PrimType::Bool: return emitter.world.type_bool();
        case ast::PrimType::U8:   return emitter.world.type_pu8();
        case ast::PrimType::U16:  return emitter.world.type_pu16();
        case ast::PrimType::U32:  return emitter.world.type_pu32();
        case ast::PrimType::U64:  return emitter.world.type_pu64();
        case ast::PrimType::I8:   return emitter.world.type_qs8();
        case ast::PrimType::I16:  return emitter.world.type_qs16();
        case ast::PrimType::I32:  return emitter.world.type_qs32();
        case ast::PrimType::I64:  return emitter.world.type_qs64();
        case ast::PrimType::F16:  return emitter.world.type_qf16();
        case ast::PrimType::F32:  return emitter.world.type_qf32();
        case ast::PrimType::F64:  return emitter.world.type_qf64();
        default:
            assert(false);
            return nullptr;
    }
}

std::string TupleType::stringify(Emitter& emitter) const {
    if (args.empty())
        return "unit";
    std::string str = "tuple_";
    for (size_t i = 0, n = args.size(); i < n; ++i) {
        str += args[i]->stringify(emitter);
        if (i != n - 1)
            str += "_";
    }
    return str;
}

const thorin::Type* TupleType::convert(Emitter& emitter) const {
    thorin::Array<const thorin::Type*> ops(args.size());
    for (size_t i = 0, n = args.size(); i < n; ++i)
        ops[i] = args[i]->convert(emitter);
    return emitter.world.tuple_type(ops);
}

std::string SizedArrayType::stringify(Emitter& emitter) const {
    return "array_" + std::to_string(size) + "_" + elem->stringify(emitter);
}

const thorin::Type* SizedArrayType::convert(Emitter& emitter) const {
    if (is_simd)
        return emitter.world.prim_type(elem->convert(emitter)->as<thorin::PrimType>()->primtype_tag(), size);
    return emitter.world.definite_array_type(elem->convert(emitter), size);
}

std::string UnsizedArrayType::stringify(Emitter& emitter) const {
    return "array_" + elem->stringify(emitter);
}

const thorin::Type* UnsizedArrayType::convert(Emitter& emitter) const {
    return emitter.world.indefinite_array_type(elem->convert(emitter));
}

std::string PtrType::stringify(Emitter& emitter) const {
    return "ptr_" + pointee->stringify(emitter);
}

const thorin::Type* PtrType::convert(Emitter& emitter) const {
    return emitter.world.ptr_type(pointee->convert(emitter), 1, -1, thorin::AddrSpace(addr_space));
}

std::string FnType::stringify(Emitter& emitter) const {
    return "fn_" + dom->stringify(emitter) + "_" + codom->stringify(emitter);
}

const thorin::Type* FnType::convert(Emitter& emitter) const {
    return emitter.function_type_with_mem(dom->convert(emitter), codom->convert(emitter));
}

std::string NoRetType::stringify(Emitter&) const {
    return "no_ret";
}

const thorin::Type* NoRetType::convert(Emitter& emitter) const {
    return emitter.no_ret()->type();
}

std::string TypeVar::stringify(Emitter& emitter) const {
    return emitter.type_vars[this]->stringify(emitter);
}

const thorin::Type* TypeVar::convert(Emitter& emitter) const {
    assert(emitter.type_vars.count(this));
    return emitter.type_vars[this]->convert(emitter);
}

const thorin::Type* UserType::convert(Emitter&, const Type*) const {
    // Should never be called
    assert(false);
    return nullptr;
}

inline std::string stringify_params(
    Emitter& emitter,
    const std::string& prefix,
    const PtrVector<ast::TypeParam>& params)
{
    auto str = prefix;
    for (size_t i = 0, n = params.size(); i < n; ++i) {
        str += params[i]->type->stringify(emitter);
        if (i != n - 1)
            str += "_";
    }
    return str;
}

std::string StructType::stringify(Emitter& emitter) const {
    if (!type_params())
        return decl.id.name;
    return stringify_params(emitter, decl.id.name + "_", type_params()->params);
}

const thorin::Type* StructType::convert(Emitter& emitter, const Type* parent) const {
    if (auto it = emitter.types.find(this); !type_params() && it != emitter.types.end())
        return it->second;
    auto type = emitter.world.struct_type(stringify(emitter), decl.fields.size());
    emitter.types[parent] = type;
    for (size_t i = 0, n = decl.fields.size(); i < n; ++i) {
        type->set(i, decl.fields[i]->ast::Node::type->convert(emitter));
        type->set_op_name(i, decl.fields[i]->id.name.empty() ? "_" + std::to_string(i) : decl.fields[i]->id.name);
    }
    return type;
}

std::string EnumType::stringify(Emitter& emitter) const {
    if (!decl.type_params)
        return decl.id.name;
    return stringify_params(emitter, decl.id.name + "_", decl.type_params->params);
}

const thorin::Type* EnumType::convert(Emitter& emitter, const Type* parent) const {
    if (auto it = emitter.types.find(this); !decl.type_params && it != emitter.types.end())
        return it->second;
    auto type = emitter.world.variant_type(stringify(emitter), decl.options.size());
    emitter.types[parent] = type;
    for (size_t i = 0, n = decl.options.size(); i < n; ++i) {
        type->set(i, decl.options[i]->type->convert(emitter));
        type->set_op_name(i, decl.options[i]->id.name);
    }
    return type;
}

std::string TypeApp::stringify(Emitter& emitter) const {
    auto map = replace(emitter.type_vars)->as<TypeApp>()->replace_map();
    std::swap(emitter.type_vars, map);
    auto str = applied->stringify(emitter);
    std::swap(emitter.type_vars, map);
    return str;
}

const thorin::Type* TypeApp::convert(Emitter& emitter) const {
    // Monomorphize this type by replacing bound type variables
    auto mono_type = replace(emitter.type_vars)->as<TypeApp>();
    if (auto it = emitter.types.find(mono_type); it != emitter.types.end())
        return it->second;

    // if we have the type application S[i64, i32] and if S has type
    // variables A and B, then we should use the replacement map
    // A = i64, B = i32 when entering the applied type.
    auto map = mono_type->replace_map();

    // Use the new type variable map when replacing the body
    std::swap(emitter.type_vars, map);
    auto result = applied->convert(emitter, mono_type);
    std::swap(emitter.type_vars, map);
    return result;
}

// A read-only buffer from memory, not performing any copy.
struct MemBuf : public std::streambuf {
    MemBuf(const std::string& str) {
        setg(
            const_cast<char*>(str.data()),
            const_cast<char*>(str.data()),
            const_cast<char*>(str.data() + str.size()));
    }

    std::streampos seekoff(std::streamoff off, std::ios_base::seekdir way, std::ios_base::openmode) override {
        if (way == std::ios_base::beg)
            setg(eback(), eback() + off, egptr());
        else if (way == std::ios_base::cur)
            setg(eback(), gptr() + off, egptr());
        else if (way == std::ios_base::end)
            setg(eback(), egptr() + off, egptr());
        else
            return std::streampos(-1);
        return gptr() - eback();
    }

    std::streampos seekpos(std::streampos pos, std::ios_base::openmode mode) override {
        return seekoff(std::streamoff(pos), std::ios_base::beg, mode);
    }

    std::streamsize showmanyc() override {
        return egptr() - gptr();
    }
};

bool compile(
    const std::vector<std::string>& file_names,
    const std::vector<std::string>& file_data,
    bool warns_as_errors,
    bool enable_all_warns,
    ast::ModDecl& program,
    thorin::World& world,
<<<<<<< HEAD
    thorin::LogLevel log_level,
    Log& log) {
=======
    thorin::Log::Level log_level,
    Log& log)
{
>>>>>>> 1ba866dc
    assert(file_data.size() == file_names.size());
    for (size_t i = 0, n = file_names.size(); i < n; ++i) {
        if (log.locator)
            log.locator->register_file(file_names[i], file_data[i]);
        MemBuf mem_buf(file_data[i]);
        std::istream is(&mem_buf);

        Lexer lexer(log, file_names[i], is);
        Parser parser(log, lexer);
        parser.warns_as_errors = warns_as_errors;
        auto module = parser.parse();
        if (log.errors > 0)
            return false;

        program.decls.insert(
            program.decls.end(),
            std::make_move_iterator(module->decls.begin()),
            std::make_move_iterator(module->decls.end())
        );
    }

    program.set_super();

    NameBinder name_binder(log);
    name_binder.warns_as_errors = warns_as_errors;
    if (enable_all_warns)
        name_binder.warn_on_shadowing = true;

    TypeTable type_table;
    TypeChecker type_checker(log, type_table);
    type_checker.warns_as_errors = warns_as_errors;

    if (!name_binder.run(program) || !type_checker.run(program))
        return false;

    world.set(log_level);
    world.set(std::make_shared<thorin::Stream>(std::cerr));
    Emitter emitter(log, world);
    emitter.warns_as_errors = warns_as_errors;
    return emitter.run(program);
}

} // namespace artic

/// Entry-point for the JIT in the runtime system
bool compile(
    const std::vector<std::string>& file_names,
    const std::vector<std::string>& file_data,
    thorin::World& world,
<<<<<<< HEAD
    thorin::LogLevel log_level,
    std::ostream& error_stream) {
=======
    thorin::Log::Level log_level,
    std::ostream& error_stream)
{
>>>>>>> 1ba866dc
    using namespace artic;
    Locator locator;
    log::Output out(error_stream, false);
    Log log(out, &locator);
    ast::ModDecl program;
    return artic::compile(file_names, file_data, false, false, program, world, log_level, log);
}<|MERGE_RESOLUTION|>--- conflicted
+++ resolved
@@ -1865,14 +1865,9 @@
     bool enable_all_warns,
     ast::ModDecl& program,
     thorin::World& world,
-<<<<<<< HEAD
     thorin::LogLevel log_level,
-    Log& log) {
-=======
-    thorin::Log::Level log_level,
     Log& log)
 {
->>>>>>> 1ba866dc
     assert(file_data.size() == file_names.size());
     for (size_t i = 0, n = file_names.size(); i < n; ++i) {
         if (log.locator)
@@ -1922,14 +1917,9 @@
     const std::vector<std::string>& file_names,
     const std::vector<std::string>& file_data,
     thorin::World& world,
-<<<<<<< HEAD
     thorin::LogLevel log_level,
-    std::ostream& error_stream) {
-=======
-    thorin::Log::Level log_level,
     std::ostream& error_stream)
 {
->>>>>>> 1ba866dc
     using namespace artic;
     Locator locator;
     log::Output out(error_stream, false);
